{
  "name": "@ceramicstudio/idx",
  "author": "Ceramic Studio",
  "version": "0.1.0",
  "license": "(Apache-2.0 OR MIT)",
  "main": "dist/index.js",
  "module": "dist/idx.esm.js",
  "typings": "dist/index.d.ts",
  "files": [
    "dist",
    "src"
  ],
  "engines": {
    "node": ">=10"
  },
  "scripts": {
    "start": "tsdx watch",
    "build": "tsdx build",
    "test": "tsdx test",
    "lint": "tsdx lint src test",
    "prepare": "tsdx build"
  },
  "dependencies": {
    "@ceramicnetwork/3id-did-resolver": "^0.4.2",
    "dataloader": "^2.0.0",
    "did-resolver": "^2.1.1",
    "dids": "^0.6.3"
  },
  "devDependencies": {
    "@ceramicnetwork/ceramic-common": "^0.8.2",
<<<<<<< HEAD
    "@ceramicstudio/idx-schemas": "^0.1.5",
=======
>>>>>>> 9fbf8ed7
    "@ceramicstudio/idx-tools": "^0.1.1",
    "@types/jest": "^26.0.14",
    "eslint-config-3box": "^0.1.2",
    "husky": "^4.3.0",
    "jest-environment-ceramic": "^0.3.0",
    "tsdx": "^0.14.0",
    "tslib": "^2.0.1",
    "typescript": "^4.0.3"
  },
  "husky": {
    "hooks": {
      "pre-commit": "tsdx lint"
    }
  },
  "jest": {
    "globals": {
      "ts-jest": {
        "diagnostics": false
      }
    },
    "testEnvironment": "node"
  }
}<|MERGE_RESOLUTION|>--- conflicted
+++ resolved
@@ -28,10 +28,6 @@
   },
   "devDependencies": {
     "@ceramicnetwork/ceramic-common": "^0.8.2",
-<<<<<<< HEAD
-    "@ceramicstudio/idx-schemas": "^0.1.5",
-=======
->>>>>>> 9fbf8ed7
     "@ceramicstudio/idx-tools": "^0.1.1",
     "@types/jest": "^26.0.14",
     "eslint-config-3box": "^0.1.2",
